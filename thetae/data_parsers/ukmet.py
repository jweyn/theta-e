#
# Copyright (c) 2017-18 Jonathan Weyn & Joe Zagrodnik <jweyn@uw.edu>
#
# See the file LICENSE for your rights.
#

"""
Retrieve UKMET data

"""

from thetae import Forecast
<<<<<<< HEAD
from thetae.util import c_to_f, ms_to_kt, mm_to_in
from datetime import timedelta
import requests
import pandas as pd

default_model_name = 'UKMET'

def get_ukmet_forecast(stid, lat, lon, api_id, api_secret, forecast_date):
    headers = {
        'x-ibm-client-id': api_id,
        'x-ibm-client-secret': api_secret,
        'accept': "application/json"
    }

    api_options = {
        'excludeParameterMetaData': 'false',
        'includeLocationName': 'false',
        'latitude': lat,
        'longitude': lon,
    }

    json_url = 'https://api-metoffice.apiconnect.ibmcloud.com/metoffice/production/v0/forecasts/point'
    response = requests.get('%s/hourly' % json_url, params=api_options, headers=headers)
    ukmet_data_hourly = response.json()

    # Raise error for invalid HTTP response
    try:
        response.raise_for_status()
    except requests.exceptions.HTTPError:
        print('ukmet: got HTTP error when querying API for hourly data')
        raise

=======
from thetae.util import c_to_f, ms_to_kt, mm_to_in, check_cache_file
from datetime import timedelta
import requests
import pandas as pd
import json

default_model_name = 'UKMET'


def get_ukmet_forecast(config, stid, lat, lon, api_id, api_secret, forecast_date):
    json_url = 'https://api-metoffice.apiconnect.ibmcloud.com/metoffice/production/v0/forecasts/point'
    headers = {
        'x-ibm-client-id': api_id,
        'x-ibm-client-secret': api_secret,
        'accept': "application/json"
    }

    api_options = {
        'excludeParameterMetaData': 'false',
        'includeLocationName': 'false',
        'latitude': lat,
        'longitude': lon,
    }

    # Get hourly forecast data
    # Check if we have a cached hourly file and if it is recent enough
    site_directory = '%s/site_data' % config['THETAE_ROOT']
    cache_file = '%s/%s_ukmet_hourly.txt' % (site_directory, stid)
    cache_ok = check_cache_file(config, cache_file, interval=4)

    if not cache_ok:
        response = requests.get('%s/hourly' % json_url, params=api_options, headers=headers)
        ukmet_data_hourly = response.json()
        # Raise error for invalid HTTP response
        try:
            response.raise_for_status()
        except requests.exceptions.HTTPError:
            print('ukmet: got HTTP error when querying API for hourly data')
            raise
        # Cache the response
        with open(cache_file, 'w') as f:
            f.write(response.text)
    else:
        ukmet_data_hourly = json.load(open(cache_file))

>>>>>>> 8e01aa3e
    # model run date--currently not using this but might be of interest later
    model_run_date = ukmet_data_hourly['features'][0]['properties']['modelRunDate']

    ukmet_df = pd.DataFrame(ukmet_data_hourly['features'][0]['properties']['timeSeries'])
<<<<<<< HEAD
    ukmet_df.set_index('time', inplace=True)
    ukmet_df.index.name = 'dateTime'
    ukmet_df.index = pd.to_datetime(ukmet_df.index)
=======
    ukmet_df['DateTime'] = ukmet_df['time'].apply(pd.to_datetime).apply(lambda x: x.replace(tzinfo=None))
    ukmet_df.set_index('DateTime', inplace=True)
>>>>>>> 8e01aa3e

    # rename columns
    column_names_dict = {
        'screenTemperature': 'temperature',
        'screenDewPointTemperature': 'dewpoint',
        'windSpeed10m': 'windSpeed',
        'windGustSpeed10m': 'windGust',
        'windDirectionFrom10m': 'windDirection',
        'totalPrecipAmount': 'rain',
        'mslp': 'pressure',
    }
    ukmet_df = ukmet_df.rename(columns=column_names_dict)

    # drop columns that we are not using
    ukmet_df.drop(['feelsLikeTemperature', 'probOfPrecipitation', 'screenRelativeHumidity', 'significantWeatherCode',
                   'precipitationRate', 'totalSnowAmount', 'uvIndex', 'visibility'], inplace=True, axis=1)

    # correct units
    ukmet_df['pressure'] /= 100.
    ukmet_df['temperature'] = c_to_f(ukmet_df['temperature'])
    ukmet_df['dewpoint'] = c_to_f(ukmet_df['dewpoint'])
    ukmet_df['windSpeed'] = ms_to_kt(ukmet_df['windSpeed'])
    ukmet_df['windGust'] = ms_to_kt(ukmet_df['windGust'])
    ukmet_df['rain'] = mm_to_in(ukmet_df['rain'])

    # Create Forecast object, save timeseries
    forecast = Forecast(stid, default_model_name, forecast_date)
    forecast.timeseries.data = ukmet_df.reset_index()

    forecast_start = forecast_date.replace(hour=6)
    forecast_end = forecast_start + timedelta(days=1)

<<<<<<< HEAD
    # find daily values
    json_url = 'https://api-metoffice.apiconnect.ibmcloud.com/metoffice/production/v0/forecasts/point'
    response = requests.get('%s/daily' % json_url, params=api_options, headers=headers)
    ukmet_data_daily = response.json()

    # Raise error for invalid HTTP response
    try:
        response.raise_for_status()
    except requests.exceptions.HTTPError:
        print('ukmet: got HTTP error when querying API for daily data')
        raise

    # extract daily values for the forecast date
    ukmet_df_daily = pd.DataFrame(ukmet_data_daily['features'][0]['properties']['timeSeries'])
    ukmet_df_daily.set_index('time', inplace=True)
    ukmet_df_daily.index = pd.to_datetime(ukmet_df_daily.index)
    daily_forecast = ukmet_df_daily.loc[forecast_date]
    daytime_max = c_to_f(daily_forecast['dayMaxScreenTemperature'])
    nighttime_min = c_to_f(daily_forecast['nightMinScreenTemperature'])
=======
    # Now use the daily API to find daily values
    # Check if we have a cached daily file and if it is recent enough
    site_directory = '%s/site_data' % config['THETAE_ROOT']
    cache_file = '%s/%s_ukmet_daily.txt' % (site_directory, stid)
    cache_ok = check_cache_file(config, cache_file, interval=4)

    have_daily_values = True
    if not cache_ok:
        response = requests.get('%s/daily' % json_url, params=api_options, headers=headers)
        ukmet_data_daily = response.json()
        # Raise error for invalid HTTP response
        try:
            response.raise_for_status()
        except requests.exceptions.HTTPError:
            print('ukmet warning: got HTTP error when querying API for daily data; using hourly values')
            have_daily_values = False
        # Cache the response
        with open(cache_file, 'w') as f:
            f.write(response.text)
    else:
        ukmet_data_daily = json.load(open(cache_file))

    # extract daily values for the forecast date
    if have_daily_values:
        ukmet_df_daily = pd.DataFrame(ukmet_data_daily['features'][0]['properties']['timeSeries'])
        ukmet_df_daily.set_index('time', inplace=True)
        ukmet_df_daily.index = pd.to_datetime(ukmet_df_daily.index)
        daily_forecast = ukmet_df_daily.loc[forecast_date]
        daytime_max = c_to_f(daily_forecast['dayMaxScreenTemperature'])
        nighttime_min = c_to_f(daily_forecast['nightMinScreenTemperature'])
    else:
        daytime_max = -1000.
        nighttime_min = 1000.
>>>>>>> 8e01aa3e

    # compare hourly temperature to daily--update if needed
    daily_high = ukmet_df.loc[forecast_start:forecast_end, 'temperature'].max()
    if daytime_max > daily_high:
        daily_high = daytime_max

    daily_low = ukmet_df.loc[forecast_start:forecast_end, 'temperature'].min()
    if nighttime_min < daily_low:
        daily_low = nighttime_min

    daily_wind = ukmet_df.loc[forecast_start:forecast_end, 'windSpeed'].max()
    daily_rain = ukmet_df.loc[forecast_start:forecast_end - timedelta(hours=1), 'rain'].sum()

    forecast.daily.set_values(daily_high, daily_low, daily_wind, daily_rain)

    return forecast


def main(config, model, stid, forecast_date):
    """
    Produce a Forecast object from UKMET data.
    """

    # Get latitude and longitude from the config
    try:
        lat = float(config['Stations'][stid]['latitude'])
        lon = float(config['Stations'][stid]['longitude'])
    except KeyError:
        raise (KeyError('ukmet: missing or invalid latitude or longitude for station %s' % stid))

    # Get the API ID and Secret from the config
    try:
        api_id = config['Models'][model]['api_id']
    except KeyError:
        raise KeyError('ukmet: no api_id parameter defined for model %s in config!' % model)
    try:
        api_secret = config['Models'][model]['api_secret']
    except KeyError:
        raise KeyError('ukmet: no api_secret parameter defined for model %s in config!' % model)

    # Get forecast
<<<<<<< HEAD
    forecast = get_ukmet_forecast(stid, lat, lon, api_id, api_secret, forecast_date)
=======
    forecast = get_ukmet_forecast(config, stid, lat, lon, api_id, api_secret, forecast_date)
>>>>>>> 8e01aa3e

    return forecast<|MERGE_RESOLUTION|>--- conflicted
+++ resolved
@@ -6,44 +6,9 @@
 
 """
 Retrieve UKMET data
-
 """
 
 from thetae import Forecast
-<<<<<<< HEAD
-from thetae.util import c_to_f, ms_to_kt, mm_to_in
-from datetime import timedelta
-import requests
-import pandas as pd
-
-default_model_name = 'UKMET'
-
-def get_ukmet_forecast(stid, lat, lon, api_id, api_secret, forecast_date):
-    headers = {
-        'x-ibm-client-id': api_id,
-        'x-ibm-client-secret': api_secret,
-        'accept': "application/json"
-    }
-
-    api_options = {
-        'excludeParameterMetaData': 'false',
-        'includeLocationName': 'false',
-        'latitude': lat,
-        'longitude': lon,
-    }
-
-    json_url = 'https://api-metoffice.apiconnect.ibmcloud.com/metoffice/production/v0/forecasts/point'
-    response = requests.get('%s/hourly' % json_url, params=api_options, headers=headers)
-    ukmet_data_hourly = response.json()
-
-    # Raise error for invalid HTTP response
-    try:
-        response.raise_for_status()
-    except requests.exceptions.HTTPError:
-        print('ukmet: got HTTP error when querying API for hourly data')
-        raise
-
-=======
 from thetae.util import c_to_f, ms_to_kt, mm_to_in, check_cache_file
 from datetime import timedelta
 import requests
@@ -89,19 +54,12 @@
     else:
         ukmet_data_hourly = json.load(open(cache_file))
 
->>>>>>> 8e01aa3e
     # model run date--currently not using this but might be of interest later
     model_run_date = ukmet_data_hourly['features'][0]['properties']['modelRunDate']
 
     ukmet_df = pd.DataFrame(ukmet_data_hourly['features'][0]['properties']['timeSeries'])
-<<<<<<< HEAD
-    ukmet_df.set_index('time', inplace=True)
-    ukmet_df.index.name = 'dateTime'
-    ukmet_df.index = pd.to_datetime(ukmet_df.index)
-=======
     ukmet_df['DateTime'] = ukmet_df['time'].apply(pd.to_datetime).apply(lambda x: x.replace(tzinfo=None))
     ukmet_df.set_index('DateTime', inplace=True)
->>>>>>> 8e01aa3e
 
     # rename columns
     column_names_dict = {
@@ -134,27 +92,6 @@
     forecast_start = forecast_date.replace(hour=6)
     forecast_end = forecast_start + timedelta(days=1)
 
-<<<<<<< HEAD
-    # find daily values
-    json_url = 'https://api-metoffice.apiconnect.ibmcloud.com/metoffice/production/v0/forecasts/point'
-    response = requests.get('%s/daily' % json_url, params=api_options, headers=headers)
-    ukmet_data_daily = response.json()
-
-    # Raise error for invalid HTTP response
-    try:
-        response.raise_for_status()
-    except requests.exceptions.HTTPError:
-        print('ukmet: got HTTP error when querying API for daily data')
-        raise
-
-    # extract daily values for the forecast date
-    ukmet_df_daily = pd.DataFrame(ukmet_data_daily['features'][0]['properties']['timeSeries'])
-    ukmet_df_daily.set_index('time', inplace=True)
-    ukmet_df_daily.index = pd.to_datetime(ukmet_df_daily.index)
-    daily_forecast = ukmet_df_daily.loc[forecast_date]
-    daytime_max = c_to_f(daily_forecast['dayMaxScreenTemperature'])
-    nighttime_min = c_to_f(daily_forecast['nightMinScreenTemperature'])
-=======
     # Now use the daily API to find daily values
     # Check if we have a cached daily file and if it is recent enough
     site_directory = '%s/site_data' % config['THETAE_ROOT']
@@ -188,7 +125,6 @@
     else:
         daytime_max = -1000.
         nighttime_min = 1000.
->>>>>>> 8e01aa3e
 
     # compare hourly temperature to daily--update if needed
     daily_high = ukmet_df.loc[forecast_start:forecast_end, 'temperature'].max()
@@ -230,10 +166,6 @@
         raise KeyError('ukmet: no api_secret parameter defined for model %s in config!' % model)
 
     # Get forecast
-<<<<<<< HEAD
-    forecast = get_ukmet_forecast(stid, lat, lon, api_id, api_secret, forecast_date)
-=======
     forecast = get_ukmet_forecast(config, stid, lat, lon, api_id, api_secret, forecast_date)
->>>>>>> 8e01aa3e
 
     return forecast